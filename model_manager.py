--- conflicted
+++ resolved
@@ -188,13 +188,9 @@
     if get_inastate("emotion_snapshot", {}).get("fuzz_level", 0.0) > 0.7:
         safe_popen(["python", "dreamstate.py"])
 
-<<<<<<< HEAD
     subprocess.run(["python", "emotion_engine.py"], check=False)
     subprocess.run(["python", "instinct_engine.py"], check=False)
-=======
-    safe_run(["python", "emotion_engine.py"])
-    safe_run(["python", "instinct_engine.py"])
->>>>>>> 9597ef83
+
     safe_popen(["python", "early_comm.py"])
 
     if not feedback_inhibition():
