# === model_manager.py (Final Rewrite + Module Awareness) ===

import json
import time
import subprocess
from datetime import datetime, timezone
from pathlib import Path
from gui_hook import log_to_statusbox
<<<<<<< HEAD
from alignment.metrics import evaluate_alignment
=======
from alignment import check_action
>>>>>>> 0de63fec

def load_config():
    path = Path("config.json")
    if not path.exists():
        return {}
    with open(path, "r") as f:
        return json.load(f)

config = load_config()
CHILD = config.get("current_child", "Inazuma_Yagami")
MEMORY_PATH = Path("AI_Children") / CHILD / "memory"


def safe_popen(cmd, description=None):
    action = {"command": cmd, "description": description or " ".join(map(str, cmd))}
    feedback = check_action(action)
    if not feedback["overall"]["pass"]:
        log_to_statusbox(
            f"[Manager] Alignment blocked: {feedback['overall']['rationale']} ({action['description']})"
        )
        return
    try:
        subprocess.Popen(cmd)
    except Exception as e:
        log_to_statusbox(f"[Manager] Failed to start {' '.join(map(str, cmd))}: {e}")


def safe_call(cmd, description=None):
    action = {"command": cmd, "description": description or " ".join(map(str, cmd))}
    feedback = check_action(action)
    if not feedback["overall"]["pass"]:
        log_to_statusbox(
            f"[Manager] Alignment blocked: {feedback['overall']['rationale']} ({action['description']})"
        )
        return
    try:
        subprocess.call(cmd)
    except Exception as e:
        log_to_statusbox(f"[Manager] Failed to call {' '.join(map(str, cmd))}: {e}")


def safe_run(cmd, description=None):
    action = {"command": cmd, "description": description or " ".join(map(str, cmd))}
    feedback = check_action(action)
    if not feedback["overall"]["pass"]:
        log_to_statusbox(
            f"[Manager] Alignment blocked: {feedback['overall']['rationale']} ({action['description']})"
        )
        return
    try:
        subprocess.run(cmd, check=False)
    except Exception as e:
        log_to_statusbox(f"[Manager] Failed to run {' '.join(map(str, cmd))}: {e}")

def get_sweet_spots():
    path = MEMORY_PATH / "sweet_spots.json"
    if path.exists():
        try:
            with open(path, "r") as f:
                return json.load(f)
        except:
            pass
    return {
        "stress_range": {"max": 0.7},
        "intensity_range": {"max": 0.8},
        "energy_drain_threshold": 0.6,
        "map_rebuild_fuzz": 0.7,
        "map_rebuild_drift": 0.5
    }

def get_inastate(key, default=None):
    path = MEMORY_PATH / "inastate.json"
    if not path.exists():
        return default
    try:
        with open(path, "r") as f:
            return json.load(f).get(key, default)
    except:
        return default


def update_inastate(key, value):
    path = MEMORY_PATH / "inastate.json"
    path.parent.mkdir(parents=True, exist_ok=True)
    state = {}
    if path.exists():
        try:
            with open(path, "r") as f:
                state = json.load(f)
        except:
            pass
    state[key] = value
    with open(path, "w") as f:
        json.dump(state, f, indent=4)

def seed_self_question(question):
    path = MEMORY_PATH / "self_questions.json"
    path.parent.mkdir(parents=True, exist_ok=True)
    if path.exists():
        try:
            with open(path, "r") as f:
                data = json.load(f)
        except:
            data = []
    else:
        data = []
    data.append({
        "question": question,
        "timestamp": datetime.now(timezone.utc).isoformat()
    })
    with open(path, "w") as f:
        json.dump(data[-100:], f, indent=4)
    log_to_statusbox(f"[Manager] Self-question seeded: {question}")

def launch_background_loops():
    safe_popen(["python", "audio_listener.py"])
    safe_popen(["python", "vision_window.py"])
    log_to_statusbox("[Manager] Background loops launched.")

def monitor_energy():
    emo = get_inastate("emotion_snapshot") or {}
    dreaming = get_inastate("dreaming")
    meditating = get_inastate("meditating")

    stress = emo.get("stress", 0.0)
    intensity = emo.get("intensity", 0.0)

    energy = get_inastate("current_energy") or 0.5

    if dreaming:
        recovery = 0.02 if intensity > 0.5 else 0.04
        energy = min(1.0, energy + recovery)
    elif meditating:
        energy = min(1.0, energy + 0.01)
    else:
        drain = (stress + intensity) / 2
        energy = max(0.0, energy - drain * 0.01)

    update_inastate("current_energy", round(energy, 4))
    log_to_statusbox(f"[Manager] Energy updated: {energy:.4f}")

def feedback_inhibition():
    stress = get_inastate("emotion_stress") or 0.0
    last_stress = get_inastate("previous_stress") or 0.0
    update_inastate("previous_stress", stress)
    if stress > 0.6 and (stress - last_stress) > 0.2:
        log_to_statusbox("[Manager] Logic inhibited due to stress spike.")
        return True
    return False

def boredom_check():
    boredom = get_inastate("emotion_boredom") or 0.0
    if boredom > 0.4:
        safe_call(["python", "boredom_state.py"])
        log_to_statusbox("[Manager] Boredom triggered curiosity loop.")

def rebuild_maps_if_needed():
    emo = get_inastate("emotion_snapshot") or {}
    fuzz = emo.get("fuzz_level", 0.0)
    drift = emo.get("symbolic_drift", 0.0)
    if fuzz > 0.7 or drift > 0.5:
        log_to_statusbox("[Manager] Rebuilding maps due to emotional drift.")
        safe_call(["python", "memory_graph.py"])
        safe_call(["python", "meaning_map.py"])
        safe_call(["python", "logic_map_builder.py"])
        safe_call(["python", "emotion_map.py"])
        update_inastate("last_map_rebuild", datetime.now(timezone.utc).isoformat())

def run_internal_loop():
    monitor_energy()

    def check_audio_index_change():
        config = load_config()
        state = get_inastate("audio_device_cache") or {}

        current = {
            "mic_headset_index": config.get("mic_headset_index"),
            "mic_webcam_index": config.get("mic_webcam_index"),
            "output_headset_index": config.get("output_headset_index"),
            "output_TV_index": config.get("output_TV_index")
        }

        if current != state:
            update_inastate("audio_device_cache", current)
            log_to_statusbox("[Manager] Detected change in audio config — restarting audio listener.")
            return True

        return False

    if check_audio_index_change():
        safe_call(["pkill", "-f", "audio_listener.py"])
        time.sleep(2)  # Let config settle and avoid early InputStream calls
        safe_popen(["python", "audio_listener.py"])



    if get_inastate("emotion_snapshot", {}).get("focus", 0.0) > 0.5:
        safe_popen(["python", "meditation_state.py"])

    if get_inastate("emotion_snapshot", {}).get("fuzz_level", 0.0) > 0.7:
        safe_popen(["python", "dreamstate.py"])

    safe_run(["python", "emotion_engine.py"])
    safe_run(["python", "instinct_engine.py"])

    safe_popen(["python", "early_comm.py"])

    if not feedback_inhibition():
        safe_popen(["python", "predictive_layer.py"])
        safe_popen(["python", "logic_engine.py"])

    boredom_check()
    rebuild_maps_if_needed()
    # Periodically evaluate alignment metrics and surface warnings if needed
    evaluate_alignment()

def schedule_runtime():
    log_to_statusbox("[Manager] Starting main runtime loop...")
    while True:
        try:
            run_internal_loop()
            time.sleep(10)
        except Exception as e:
            log_to_statusbox(f"[Manager ERROR] Runtime loop crashed: {e}")
            time.sleep(5)

if __name__ == "__main__":  
    launch_background_loops()
    schedule_runtime()<|MERGE_RESOLUTION|>--- conflicted
+++ resolved
@@ -6,11 +6,8 @@
 from datetime import datetime, timezone
 from pathlib import Path
 from gui_hook import log_to_statusbox
-<<<<<<< HEAD
 from alignment.metrics import evaluate_alignment
-=======
 from alignment import check_action
->>>>>>> 0de63fec
 
 def load_config():
     path = Path("config.json")
