--- conflicted
+++ resolved
@@ -19,16 +19,13 @@
     fragments = []
     for f in sorted(Path(path).glob("frag_*.json")):
         if f.is_file() and f.suffix == ".json":
-<<<<<<< HEAD
             try:
                 with open(f, "r") as fh:
                     fragments.append(json.load(fh))
             except (OSError, json.JSONDecodeError) as e:
                 log_to_statusbox(f"[Emotion] Failed to load {f.name}: {e}")
-=======
             with open(f, "r") as handle:
                 fragments.append(json.load(handle))
->>>>>>> 42f4dddb
     return fragments
 
 def calculate_emotion_state(fragments):
