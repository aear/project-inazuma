import tkinter as tk
from tkinter import Menu, messagebox, filedialog
import json
import os
import sys
from safe_popen import safe_popen
import psutil
import shutil
from pathlib import Path
from model_manager import update_inastate
import threading
import time
from memory_graph import build_fractal_memory
import platform
from birth_system import boot


# === Pipe config for cross-module logging ===
IS_WINDOWS = platform.system() == "Windows"
STATUS_PIPE_PATH = r"\\.\pipe\ina_status" if IS_WINDOWS else "/tmp/ina_status.pipe"

def status_log_server():
    def run_pipe():
        if not IS_WINDOWS and os.path.exists(STATUS_PIPE_PATH):
            os.remove(STATUS_PIPE_PATH)
        if not IS_WINDOWS:
            os.mkfifo(STATUS_PIPE_PATH)

        while True:
            try:
                if IS_WINDOWS:
                    import pywin32_namedpipe as namedpipe  # hypothetical placeholder
                    with namedpipe.NamedPipeClient(STATUS_PIPE_PATH) as pipe:
                        while True:
                            msg = pipe.readline()
                            if msg:
                                tag = "error" if msg.startswith("[ERROR]") else None
                                if tag:
                                    status_box.insert(tk.END, msg, tag)
                                else:
                                    status_box.insert(tk.END, msg)
                                status_box.see(tk.END)
                else:
                    with open(STATUS_PIPE_PATH, "r") as pipe:
                        for msg in pipe:
                            if msg.strip():
                                tag = "error" if msg.startswith("[ERROR]") else None
                                if tag:
                                    status_box.insert(tk.END, msg, tag)
                                else:
                                    status_box.insert(tk.END, msg)
                                status_box.see(tk.END)
            except Exception as e:
                status_box.insert(tk.END, f"[Pipe Error] {e}\n")
                status_box.see(tk.END)
                time.sleep(2)

    threading.Thread(target=run_pipe, daemon=True).start()

def clear_status_log():
    status_box.delete("1.0", tk.END)
    status_box.insert(tk.END, "[Log] Cleared status log.\n")
    status_box.see(tk.END)

    # Purge all __pycache__ directories
    root = Path(".").resolve()
    pycaches = list(root.rglob("__pycache__"))
    for cache_dir in pycaches:
        try:
            shutil.rmtree(cache_dir)
            status_box.insert(tk.END, f"[Log] Removed: {cache_dir}\n")
            status_box.see(tk.END)
        except Exception as e:
            status_box.insert(tk.END, f"[Log] Failed to remove {cache_dir}: {e}\n")
            status_box.see(tk.END)

    status_box.insert(tk.END, "[Log] __pycache__ directories purged.\n")
    status_box.see(tk.END)




def stream_subprocess_to_status(command, label="Process"):
    def stream_output():
        status_box.insert(tk.END, f"[{label}] Starting...\n")
        status_box.see(tk.END)
        process = safe_popen(command, label=label, verbose=True)
        if process is not None:
            process.wait()
            status_box.insert(tk.END, f"[{label}] Completed.\n")
            status_box.see(tk.END)
        else:
            status_box.insert(tk.END, f"[{label}] Failed to start.\n", "error")
            status_box.see(tk.END)

    threading.Thread(target=stream_output, daemon=True).start()



CONFIG_FILE = "config.json"
model_running = False


def safe_popen(cmd):
    try:
        subprocess.Popen(cmd, stdout=subprocess.PIPE, stderr=subprocess.STDOUT, text=True)
    except Exception as e:
        status_box.insert(tk.END, f"[ERROR] Failed to start {' '.join(map(str, cmd))}: {e}\n")
        status_box.see(tk.END)

def refresh_config():
    global config
    if os.path.exists(CONFIG_FILE):
        try:
            with open(CONFIG_FILE, "r") as f:
                config = json.load(f)
        except json.JSONDecodeError:
            pass


def save_config():
    config_path = CONFIG_FILE
    current = {}
    if os.path.exists(config_path):
        try:
            with open(config_path, "r") as f:
                current = json.load(f)
        except json.JSONDecodeError:
            pass
    current["geometry"] = root.winfo_geometry()
    with open(config_path, "w") as f:
        json.dump(current, f, indent=4)

def birth_new_model():
    status_box.insert(tk.END, "Opening Birth Certificate window.\n")
    status_box.see(tk.END)
<<<<<<< HEAD
    safe_popen([sys.executable, "birth_certificate.py"], verbose=True)
=======
    safe_popen([sys.executable, "birth_certificate.py"])
>>>>>>> 9597ef83

def load_child():
    status_box.insert(tk.END, "Load Child selected.\n")
    status_box.see(tk.END)

    path = filedialog.askopenfilename(filetypes=[("JSON Files", "*.json")])
    if not path:
        return

    try:
        with open(path, "r") as f:
            birth_data = json.load(f)

        name = f"{birth_data['given_name']}_{birth_data['family_name']}".strip()
        ai_dir = Path("AI_Children") / name
        memory_dir = ai_dir / "memory"

        if not ai_dir.exists():
            ai_dir.mkdir(parents=True)
            memory_dir.mkdir(parents=True)

            for file_name in ["memory.json", "memory_index.json", "memory_graph.json"]:
                src = Path(file_name)
                if src.exists():
                    shutil.move(str(src), memory_dir / file_name)

            frag_dir = Path("fragments")
            if frag_dir.exists():
                shutil.move(str(frag_dir), memory_dir / "fragments")

            shutil.copy(path, ai_dir / "birth_certificate.json")
            status_box.insert(tk.END, f"Organized new child: {name}\n")
        else:
            status_box.insert(tk.END, f"{name} is already organized.\n")

        config["current_child"] = name
        with open(CONFIG_FILE, "w") as f:
            json.dump(config, f, indent=4)

    except Exception as e:
        messagebox.showerror("Load Child Failed", f"Could not load child: {e}")
        status_box.insert(tk.END, f"[ERROR] {e}\n")

def save_load_config():
    status_box.insert(tk.END, "Save/Load Config selected.\n")
    status_box.see(tk.END)

def exceptions_list():
    status_box.insert(tk.END, "Opening Exceptions List window.\n")
    status_box.see(tk.END)
<<<<<<< HEAD
    safe_popen([sys.executable, "exception_window.py"], verbose=True)
=======
    safe_popen([sys.executable, "exception_window.py"])
>>>>>>> 9597ef83

def precision_settings():
    status_box.insert(tk.END, "Opening Precision Settings window.\n")
    status_box.see(tk.END)
<<<<<<< HEAD
    safe_popen([sys.executable, "precision_window.py"], verbose=True)
=======
    safe_popen([sys.executable, "precision_window.py"])
>>>>>>> 9597ef83

def open_timers_config():
    status_box.insert(tk.END, "Opening Timers configuration.\n")
    status_box.see(tk.END)
<<<<<<< HEAD
    safe_popen([sys.executable, "timers_window.py"], verbose=True)
=======
    safe_popen([sys.executable, "timers_window.py"])
>>>>>>> 9597ef83


def pretrain_mode():
    status_box.insert(tk.END, "Entering Pretrain mode...\n")
    status_box.see(tk.END)

    def stream_pretrain():
        # Fetch child from the current configuration
        config = load_config()
        child = config.get("current_child", "Inazuma_Yagami")

        status_box.insert(tk.END, f"[Pretrain] Using child: {child}\n")
        status_box.see(tk.END)

<<<<<<< HEAD
        process = safe_popen([sys.executable, "pretrain_logic.py", child], label="Pretrain", verbose=True)
        if process is not None:
            process.wait()
            status_box.insert(tk.END, "[Pretrain] Finished pretraining.\n")
            status_box.see(tk.END)
        else:
            status_box.insert(tk.END, "[Pretrain] Failed to start pretraining.\n", "error")
            status_box.see(tk.END)
=======
        # Now pass child to pretrain_logic.py as an argument
        try:
            process = subprocess.Popen(
                [sys.executable, "pretrain_logic.py", child],
                stdout=subprocess.PIPE,
                stderr=subprocess.STDOUT,
                text=True
            )

            for line in iter(process.stdout.readline, ''):
                if line:
                    status_box.insert(tk.END, f"[Pretrain] {line}")
                    status_box.see(tk.END)
            process.stdout.close()
            process.wait()
        except Exception as e:
            status_box.insert(tk.END, f"[Pretrain] ERROR: {e}\n")
            status_box.see(tk.END)
            return

        status_box.insert(tk.END, "[Pretrain] Finished pretraining.\n")
        status_box.see(tk.END)
>>>>>>> 9597ef83

    threading.Thread(target=stream_pretrain, daemon=True).start()



def open_eeg_view():
    status_box.insert(tk.END, "Opening EEG window.\n")
    status_box.see(tk.END)
<<<<<<< HEAD
    safe_popen([sys.executable, "EEG.py"], label="EEG", verbose=True)
=======
    safe_popen([sys.executable, "EEG.py"])
>>>>>>> 9597ef83

def update_ai_count_label():
    ai_count = 1 if model_running else 0
    canvas.itemconfig(ai_text_id, text=str(ai_count))

def start_model():
    status_box.insert(tk.END, "Start Button clicked.\n")
    status_box.insert(tk.END, "Launching Birth System...\n")
    status_box.see(tk.END)
    child = config.get("current_child", "default_child")

    boot(child)

    update_ai_count_label()


def load_config():
    path = Path("config.json")
    if not path.exists():
        return {}
    with open(path, "r") as f:
        return json.load(f)

def open_logs():
    log_path = Path("AI_Children") / load_config().get("current_child", "Inazuma_Yagami") / "memory" / "self_questions.json"
    if not log_path.exists():
        messagebox.showinfo("Log", "No log found.")
        return
    with open(log_path, "r") as f:
        log = json.load(f)
    display = tk.Toplevel()
    display.title("Self Questions")
    text = tk.Text(display, height=20, width=80)
    text.pack()
    for entry in log[-20:]:
        text.insert(tk.END, f"{entry['timestamp']} — {entry['question']}")
    text.config(state=tk.DISABLED)

def emergency_shutdown():
    global model_running
    model_running = False
    update_inastate("dreaming", False)
    update_inastate("runtime_disruption", True)

    print("[Emergency] Triggering immediate shutdown...")

    os.system("pkill -f model_manager.py")
    os.system("pkill -f dreamstate.py")
    os.system("pkill -f boredom_state.py")
    os.system("pkill -f meditation_state.py")
    os.system("pkill -f early_comm.py")
    os.system("pkill -f audio_listener.py")
    os.system("pkill -f vision_window.py")
    os.system("pkill -f birth_system.py")
    os.system("pkill -f emotion_engine.py")
    os.system("pkill -f emotion_map.py")
    os.system("pkill -f expression_log.py")
    os.system("pkill -f fractal_multidimensional_transformers.py")
    os.system("pkill -f fragmentation_engine.py")
    os.system("pkill -f inject_birth_fragment.py")
    os.system("pkill -f instinct_engine.py")
    os.system("pkill -f logic_engine.py")
    os.system("pkill -f meaning_map.py")
    os.system("pkill -f memory_graph.py")
    os.system("pkill -f precision_evolution.py")
    os.system("pkill -f predictive_layer.py")
    os.system("pkill -f pretrain_logic.py")
    os.system("pkill -f raw_file_manager.py")
    os.system("pkill -f train_fragments.py")
    os.system("pkill -f who_am_i.py")

    print("[Emergency] Core modules halted.")


def tuck_in():
    try:
<<<<<<< HEAD
        safe_popen(["python", "dreamstate.py"], label="Dream", verbose=True)
=======
        safe_popen(["python", "dreamstate.py"])
>>>>>>> 9597ef83
    except Exception as e:
        messagebox.showerror("Dream Error", f"Failed to launch dreamstate: {e}")


def wake_up():
    refresh_config()
    child = config.get("current_child", "default_child")

    build_fractal_memory(child)
    status_box.insert(tk.END, "[Wake] Running post-wake self-reflection...\n")
    stream_subprocess_to_status([sys.executable, "who_am_i.py"], label="Self-Reflection")

    time.sleep(1)
    status_box.insert(tk.END, "[Wake] Resuming communication loop...\n")
<<<<<<< HEAD
    safe_popen([sys.executable, "early_comm.py"], verbose=False)
=======
    safe_popen([sys.executable, "early_comm.py"])
>>>>>>> 9597ef83



def reboot_model():
    refresh_config()

    if config.get("dreaming", False):
        status_box.insert(tk.END, "[Reboot] Ina is dreaming — tucking her in properly first...\n")
        status_box.see(tk.END)
        tuck_in()
        time.sleep(2)

    status_box.insert(tk.END, "[Reboot] Initiating reboot sequence...\n")
    status_box.see(tk.END)

    emergency_shutdown()
    time.sleep(1)

    start_model()
    time.sleep(3)

    wake_up()
    status_box.insert(tk.END, "[Reboot] Reboot complete.\n")
    status_box.see(tk.END)



def quit_program():
    if model_running:
        status_box.insert(tk.END, "Quit blocked: model is currently running.\n")
        status_box.see(tk.END)
        messagebox.showwarning("Model Active", "A model is currently running. Please stop it before quitting.")
        return

    if messagebox.askokcancel("Quit Program", "Are you sure you want to quit?"):
        status_box.insert(tk.END, "Quit Program confirmed. Exiting...\n")
        status_box.see(tk.END)
        save_config()
        current_pid = os.getpid()
        parent = psutil.Process(current_pid)
        children = parent.children(recursive=True)
        for child in children:
            try:
                child.terminate()
            except Exception:
                pass
        root.quit()
    else:
        status_box.insert(tk.END, "Quit Program cancelled.\n")
        status_box.see(tk.END)

root = tk.Tk()
root.title("Ina")

refresh_config()
if 'geometry' in config:
    root.geometry(config['geometry'])
else:
    root.geometry("500x450")
root.minsize(500, 450)

menu_bar = Menu(root)
file_menu = Menu(menu_bar, tearoff=0)
file_menu.add_command(label="Birth New Model", command=birth_new_model)
file_menu.add_command(label="Load Child", command=load_child)
menu_bar.add_cascade(label="File", menu=file_menu)

options_menu = Menu(menu_bar, tearoff=0)
options_menu.add_command(label="Save/Load Config", command=save_load_config)
options_menu.add_command(label="Exceptions List", command=exceptions_list)
options_menu.add_command(label="Precision Settings", command=precision_settings)
options_menu.add_command(label="Timers", command=open_timers_config)
menu_bar.add_cascade(label="Options", menu=options_menu)

root.config(menu=menu_bar)

main_frame = tk.Frame(root)
main_frame.pack(expand=True, fill=tk.BOTH, padx=10, pady=10)

tk.Label(main_frame, text="AIs Online:", font=("Helvetica", 14)).pack(pady=(5, 0))
canvas = tk.Canvas(main_frame, width=100, height=100, bg="black", highlightthickness=0)
canvas.pack(pady=10)
canvas.create_oval(10, 10, 90, 90, outline="green", width=2)
ai_text_id = canvas.create_text(50, 50, text="0", fill="green", font=("Helvetica", 16, "bold"))

tk.Label(main_frame, text=f"Target: {config.get('current_child', 'None')}", font=("Helvetica", 10, "italic")).pack()

status_frame = tk.Frame(main_frame)
status_frame.pack(expand=True, fill=tk.BOTH, pady=5)
scrollbar = tk.Scrollbar(status_frame)
scrollbar.pack(side=tk.RIGHT, fill=tk.Y)

status_box = tk.Text(status_frame, height=6, wrap=tk.WORD, yscrollcommand=scrollbar.set)
status_box.pack(expand=True, fill=tk.BOTH)
status_box.tag_config("error", foreground="red")
scrollbar.config(command=status_box.yview)

button_frame = tk.Frame(root)
button_frame.pack(side=tk.BOTTOM, pady=10)
tk.Button(button_frame, text="Start Model", command=start_model, width=15).grid(row=0, column=3, padx=5)
tk.Button(button_frame, text="Emergency Shutdown", command=emergency_shutdown, width=15).grid(row=0, column=4, padx=5)
tk.Button(button_frame, text="Quit Program", command=quit_program, width=15).grid(row=0, column=5, padx=5)

if config.get("is_root", False):
    tk.Button(button_frame, text="Pretrain", command=pretrain_mode, width=15).grid(row=0, column=6, padx=5)
    tk.Button(button_frame, text="EEG", command=open_eeg_view, width=15).grid(row=0, column=7, padx=5)

button_frame = tk.Frame(root)
button_frame.pack(side=tk.BOTTOM, pady=10)

tk.Button(button_frame, text="Reboot", command=reboot_model, width=15).grid(row=0, column=0, padx=5)
tk.Button(button_frame, text="Tuck In", command=tuck_in, width=15).grid(row=0, column=1, padx=5)
tk.Button(button_frame, text="Wake Up", command=wake_up, width=15).grid(row=0, column=2, padx=5)
tk.Button(button_frame, text="Clear Log", command=clear_status_log, width=15).grid(row=0, column=3, padx=5)
tk.Button(button_frame, text="View Self Questions", command=open_logs, width=20)




root.protocol("WM_DELETE_WINDOW", quit_program)
root.mainloop()
# After root.mainloop setup
status_log_server()<|MERGE_RESOLUTION|>--- conflicted
+++ resolved
@@ -134,11 +134,7 @@
 def birth_new_model():
     status_box.insert(tk.END, "Opening Birth Certificate window.\n")
     status_box.see(tk.END)
-<<<<<<< HEAD
     safe_popen([sys.executable, "birth_certificate.py"], verbose=True)
-=======
-    safe_popen([sys.executable, "birth_certificate.py"])
->>>>>>> 9597ef83
 
 def load_child():
     status_box.insert(tk.END, "Load Child selected.\n")
@@ -189,29 +185,18 @@
 def exceptions_list():
     status_box.insert(tk.END, "Opening Exceptions List window.\n")
     status_box.see(tk.END)
-<<<<<<< HEAD
     safe_popen([sys.executable, "exception_window.py"], verbose=True)
-=======
-    safe_popen([sys.executable, "exception_window.py"])
->>>>>>> 9597ef83
+
 
 def precision_settings():
     status_box.insert(tk.END, "Opening Precision Settings window.\n")
     status_box.see(tk.END)
-<<<<<<< HEAD
     safe_popen([sys.executable, "precision_window.py"], verbose=True)
-=======
-    safe_popen([sys.executable, "precision_window.py"])
->>>>>>> 9597ef83
 
 def open_timers_config():
     status_box.insert(tk.END, "Opening Timers configuration.\n")
     status_box.see(tk.END)
-<<<<<<< HEAD
     safe_popen([sys.executable, "timers_window.py"], verbose=True)
-=======
-    safe_popen([sys.executable, "timers_window.py"])
->>>>>>> 9597ef83
 
 
 def pretrain_mode():
@@ -226,7 +211,6 @@
         status_box.insert(tk.END, f"[Pretrain] Using child: {child}\n")
         status_box.see(tk.END)
 
-<<<<<<< HEAD
         process = safe_popen([sys.executable, "pretrain_logic.py", child], label="Pretrain", verbose=True)
         if process is not None:
             process.wait()
@@ -235,31 +219,7 @@
         else:
             status_box.insert(tk.END, "[Pretrain] Failed to start pretraining.\n", "error")
             status_box.see(tk.END)
-=======
-        # Now pass child to pretrain_logic.py as an argument
-        try:
-            process = subprocess.Popen(
-                [sys.executable, "pretrain_logic.py", child],
-                stdout=subprocess.PIPE,
-                stderr=subprocess.STDOUT,
-                text=True
-            )
-
-            for line in iter(process.stdout.readline, ''):
-                if line:
-                    status_box.insert(tk.END, f"[Pretrain] {line}")
-                    status_box.see(tk.END)
-            process.stdout.close()
-            process.wait()
-        except Exception as e:
-            status_box.insert(tk.END, f"[Pretrain] ERROR: {e}\n")
-            status_box.see(tk.END)
-            return
-
-        status_box.insert(tk.END, "[Pretrain] Finished pretraining.\n")
-        status_box.see(tk.END)
->>>>>>> 9597ef83
-
+            
     threading.Thread(target=stream_pretrain, daemon=True).start()
 
 
@@ -267,11 +227,7 @@
 def open_eeg_view():
     status_box.insert(tk.END, "Opening EEG window.\n")
     status_box.see(tk.END)
-<<<<<<< HEAD
     safe_popen([sys.executable, "EEG.py"], label="EEG", verbose=True)
-=======
-    safe_popen([sys.executable, "EEG.py"])
->>>>>>> 9597ef83
 
 def update_ai_count_label():
     ai_count = 1 if model_running else 0
@@ -348,11 +304,7 @@
 
 def tuck_in():
     try:
-<<<<<<< HEAD
         safe_popen(["python", "dreamstate.py"], label="Dream", verbose=True)
-=======
-        safe_popen(["python", "dreamstate.py"])
->>>>>>> 9597ef83
     except Exception as e:
         messagebox.showerror("Dream Error", f"Failed to launch dreamstate: {e}")
 
@@ -367,11 +319,7 @@
 
     time.sleep(1)
     status_box.insert(tk.END, "[Wake] Resuming communication loop...\n")
-<<<<<<< HEAD
     safe_popen([sys.executable, "early_comm.py"], verbose=False)
-=======
-    safe_popen([sys.executable, "early_comm.py"])
->>>>>>> 9597ef83
 
 
 
